--- conflicted
+++ resolved
@@ -24,22 +24,10 @@
 #define BULK_NAMESPACE_SUFFIX
 #endif
 
-<<<<<<< HEAD
-#if defined(__CUDACC__)
-#  ifndef __bulk_hd_warning_disable__
-#    if __CUDAVER__ >= 75000
-#      define __bulk_hd_warning_disable__ #pragma nv_exec_check_disable
-#    else
-#      define __bulk_hd_warning_disable__ #pragma hd_warning_disable
-#    endif /* __CUDAVER__ */
-#  endif // __bulk_hd_warning_disable__
-=======
 #if defined(__CUDACC__) && !(defined(__CUDA__) && defined(__clang__))
 #  ifndef __bulk_exec_check_disable__
-#    define __bulk_exec_check_disable__ \
-#    pragma nv_exec_check_disable
+#    define __bulk_exec_check_disable__ #pragma nv_exec_check_disable
 #  endif // __bulk_exec_check_disable__
->>>>>>> 00315ad1
 #else
 #  define __bulk_exec_check_disable__
 #endif // __bulk_exec_check_disable__
