/*
 *  Copyright 2008-2012 NVIDIA Corporation
 *
 *  Licensed under the Apache License, Version 2.0 (the "License");
 *  you may not use this file except in compliance with the License.
 *  You may obtain a copy of the License at
 *
 *      http://www.apache.org/licenses/LICENSE-2.0
 *
 *  Unless required by applicable law or agreed to in writing, software
 *  distributed under the License is distributed on an "AS IS" BASIS,
 *  WITHOUT WARRANTIES OR CONDITIONS OF ANY KIND, either express or implied.
 *  See the License for the specific language governing permissions and
 *  limitations under the License.
 */


/*! \file fill.h
 *  \brief Fills a range with a constant value
 */

#pragma once

#include <thrust/detail/config.h>
#include <thrust/detail/execution_policy.h>

namespace thrust
{


/*! \addtogroup transformations
 *  \addtogroup filling
 *  \ingroup transformations
 *  \{
 */


/*! \p fill assigns the value \p value to every element in
 *  the range <tt>[first, last)</tt>. That is, for every
 *  iterator \c i in <tt>[first, last)</tt>, it performs
 *  the assignment <tt>*i = value</tt>.
 *
 *  The algorithm's execution is parallelized as determined by \p exec.
 *
 *  \param exec The execution policy to use for parallelization.
 *  \param first The beginning of the sequence.
 *  \param last The end of the sequence.
 *  \param value The value to be copied.
 *
 *  \tparam DerivedPolicy The name of the derived execution policy.
 *  \tparam ForwardIterator is a model of <a href="http://www.sgi.com/tech/stl/ForwardIterator.html">Forward Iterator</a>,
 *          and \p ForwardIterator is mutable.
 *  \tparam T is a model of <a href="http://www.sgi.com/tech/stl/Assignable.html">Assignable</a>,
 *          and \p T's \c value_type is convertible to \p ForwardIterator's \c value_type.
 *
 *  The following code snippet demonstrates how to use \p fill to set a thrust::device_vector's
 *  elements to a given value using the \p thrust::device execution policy for parallelization:
 *
 *  \code
 *  #include <thrust/fill.h>
 *  #include <thrust/device_vector.h>
 *  #include <thrust/execution_policy.h>
 *  ...
 *  thrust::device_vector<int> v(4);
 *  thrust::fill(thrust::device, v.begin(), v.end(), 137);
 *
 *  // v[0] == 137, v[1] == 137, v[2] == 137, v[3] == 137
 *  \endcode
 *
 *  \see http://www.sgi.com/tech/stl/fill.html
 *  \see \c fill_n
 *  \see \c uninitialized_fill
 */
template<typename DerivedPolicy, typename ForwardIterator, typename T>
__host__ __device__
  void fill(const thrust::detail::execution_policy_base<DerivedPolicy> &exec,
            ForwardIterator first,
            ForwardIterator last,
            const T &value);


<<<<<<< HEAD
template<typename DerivedPolicy, typename OutputIterator, typename Size, typename T>
__host__ __device__
  OutputIterator fill_n(const thrust::detail::execution_policy_base<DerivedPolicy> &exec,
                        OutputIterator first,
                        Size n,
                        const T &value);


/*! \addtogroup transformations
 *  \addtogroup filling
 *  \ingroup transformations
 *  \{
 */

=======
>>>>>>> ef581224
/*! \p fill assigns the value \p value to every element in
 *  the range <tt>[first, last)</tt>. That is, for every
 *  iterator \c i in <tt>[first, last)</tt>, it performs
 *  the assignment <tt>*i = value</tt>.
 *
 *  \param first The beginning of the sequence.
 *  \param last The end of the sequence.
 *  \param value The value to be copied.
 *
 *  \tparam ForwardIterator is a model of <a href="http://www.sgi.com/tech/stl/ForwardIterator.html">Forward Iterator</a>,
 *          and \p ForwardIterator is mutable.
 *  \tparam T is a model of <a href="http://www.sgi.com/tech/stl/Assignable.html">Assignable</a>,
 *          and \p T's \c value_type is convertible to \p ForwardIterator's \c value_type.
 *
 *  The following code snippet demonstrates how to use \p fill to set a thrust::device_vector's
 *  elements to a given value.
 *
 *  \code
 *  #include <thrust/fill.h>
 *  #include <thrust/device_vector.h>
 *  ...
 *  thrust::device_vector<int> v(4);
 *  thrust::fill(v.begin(), v.end(), 137);
 *
 *  // v[0] == 137, v[1] == 137, v[2] == 137, v[3] == 137
 *  \endcode
 *
 *  \see http://www.sgi.com/tech/stl/fill.html
 *  \see \c fill_n
 *  \see \c uninitialized_fill
 */
template<typename ForwardIterator, typename T>
__host__ __device__
  void fill(ForwardIterator first,
            ForwardIterator last,
            const T &value);


/*! \p fill_n assigns the value \p value to every element in
 *  the range <tt>[first, first+n)</tt>. That is, for every
 *  iterator \c i in <tt>[first, first+n)</tt>, it performs
 *  the assignment <tt>*i = value</tt>.
 *
 *  The algorithm's execution is parallelized as determined by \p exec.
 *
 *  \param exec The execution policy to use for parallelization.
 *  \param first The beginning of the sequence.
 *  \param n The size of the sequence.
 *  \param value The value to be copied.
 *  \return <tt>first + n</tt>
 *
 *  \tparam DerivedPolicy The name of the derived execution policy.
 *  \tparam OutputIterator is a model of <a href="http://www.sgi.com/tech/stl/OutputIterator.html">Output Iterator</a>.
 *  \tparam T is a model of <a href="http://www.sgi.com/tech/stl/Assignable.html">Assignable</a>,
 *          and \p T's \c value_type is convertible to a type in \p OutputIterator's set of \c value_type.
 *
 *  The following code snippet demonstrates how to use \p fill to set a thrust::device_vector's
 *  elements to a given value using the \p thrust::device execution policy for parallelization:
 *
 *  \code
 *  #include <thrust/fill.h>
 *  #include <thrust/device_vector.h>
 *  #include <thrust/execution_policy.h>
 *  ...
 *  thrust::device_vector<int> v(4);
 *  thrust::fill_n(thrust::device, v.begin(), v.size(), 137);
 *
 *  // v[0] == 137, v[1] == 137, v[2] == 137, v[3] == 137
 *  \endcode
 *
 *  \see http://www.sgi.com/tech/stl/fill_n.html
 *  \see \c fill
 *  \see \c uninitialized_fill_n
 */
template<typename DerivedPolicy, typename OutputIterator, typename Size, typename T>
  OutputIterator fill_n(const thrust::detail::execution_policy_base<DerivedPolicy> &exec,
                        OutputIterator first,
                        Size n,
                        const T &value);


/*! \p fill_n assigns the value \p value to every element in
 *  the range <tt>[first, first+n)</tt>. That is, for every
 *  iterator \c i in <tt>[first, first+n)</tt>, it performs
 *  the assignment <tt>*i = value</tt>.
 *
 *  \param first The beginning of the sequence.
 *  \param n The size of the sequence.
 *  \param value The value to be copied.
 *  \return <tt>first + n</tt>
 *
 *  \tparam OutputIterator is a model of <a href="http://www.sgi.com/tech/stl/OutputIterator.html">Output Iterator</a>.
 *  \tparam T is a model of <a href="http://www.sgi.com/tech/stl/Assignable.html">Assignable</a>,
 *          and \p T's \c value_type is convertible to a type in \p OutputIterator's set of \c value_type.
 *
 *  The following code snippet demonstrates how to use \p fill to set a thrust::device_vector's
 *  elements to a given value.
 *
 *  \code
 *  #include <thrust/fill.h>
 *  #include <thrust/device_vector.h>
 *  ...
 *  thrust::device_vector<int> v(4);
 *  thrust::fill_n(v.begin(), v.size(), 137);
 *
 *  // v[0] == 137, v[1] == 137, v[2] == 137, v[3] == 137
 *  \endcode
 *
 *  \see http://www.sgi.com/tech/stl/fill_n.html
 *  \see \c fill
 *  \see \c uninitialized_fill_n
 */
template<typename OutputIterator, typename Size, typename T>
__host__ __device__
  OutputIterator fill_n(OutputIterator first,
                        Size n,
                        const T &value);


/*! \} // end filling
 *  \} // transformations
 */

} // end namespace thrust

#include <thrust/detail/fill.inl>
<|MERGE_RESOLUTION|>--- conflicted
+++ resolved
@@ -79,7 +79,80 @@
             const T &value);
 
 
-<<<<<<< HEAD
+/*! \p fill assigns the value \p value to every element in
+ *  the range <tt>[first, last)</tt>. That is, for every
+ *  iterator \c i in <tt>[first, last)</tt>, it performs
+ *  the assignment <tt>*i = value</tt>.
+ *
+ *  \param first The beginning of the sequence.
+ *  \param last The end of the sequence.
+ *  \param value The value to be copied.
+ *
+ *  \tparam ForwardIterator is a model of <a href="http://www.sgi.com/tech/stl/ForwardIterator.html">Forward Iterator</a>,
+ *          and \p ForwardIterator is mutable.
+ *  \tparam T is a model of <a href="http://www.sgi.com/tech/stl/Assignable.html">Assignable</a>,
+ *          and \p T's \c value_type is convertible to \p ForwardIterator's \c value_type.
+ *
+ *  The following code snippet demonstrates how to use \p fill to set a thrust::device_vector's
+ *  elements to a given value.
+ *
+ *  \code
+ *  #include <thrust/fill.h>
+ *  #include <thrust/device_vector.h>
+ *  ...
+ *  thrust::device_vector<int> v(4);
+ *  thrust::fill(v.begin(), v.end(), 137);
+ *
+ *  // v[0] == 137, v[1] == 137, v[2] == 137, v[3] == 137
+ *  \endcode
+ *
+ *  \see http://www.sgi.com/tech/stl/fill.html
+ *  \see \c fill_n
+ *  \see \c uninitialized_fill
+ */
+template<typename ForwardIterator, typename T>
+__host__ __device__
+  void fill(ForwardIterator first,
+            ForwardIterator last,
+            const T &value);
+
+
+/*! \p fill_n assigns the value \p value to every element in
+ *  the range <tt>[first, first+n)</tt>. That is, for every
+ *  iterator \c i in <tt>[first, first+n)</tt>, it performs
+ *  the assignment <tt>*i = value</tt>.
+ *
+ *  The algorithm's execution is parallelized as determined by \p exec.
+ *
+ *  \param exec The execution policy to use for parallelization.
+ *  \param first The beginning of the sequence.
+ *  \param n The size of the sequence.
+ *  \param value The value to be copied.
+ *  \return <tt>first + n</tt>
+ *
+ *  \tparam DerivedPolicy The name of the derived execution policy.
+ *  \tparam OutputIterator is a model of <a href="http://www.sgi.com/tech/stl/OutputIterator.html">Output Iterator</a>.
+ *  \tparam T is a model of <a href="http://www.sgi.com/tech/stl/Assignable.html">Assignable</a>,
+ *          and \p T's \c value_type is convertible to a type in \p OutputIterator's set of \c value_type.
+ *
+ *  The following code snippet demonstrates how to use \p fill to set a thrust::device_vector's
+ *  elements to a given value using the \p thrust::device execution policy for parallelization:
+ *
+ *  \code
+ *  #include <thrust/fill.h>
+ *  #include <thrust/device_vector.h>
+ *  #include <thrust/execution_policy.h>
+ *  ...
+ *  thrust::device_vector<int> v(4);
+ *  thrust::fill_n(thrust::device, v.begin(), v.size(), 137);
+ *
+ *  // v[0] == 137, v[1] == 137, v[2] == 137, v[3] == 137
+ *  \endcode
+ *
+ *  \see http://www.sgi.com/tech/stl/fill_n.html
+ *  \see \c fill
+ *  \see \c uninitialized_fill_n
+ */
 template<typename DerivedPolicy, typename OutputIterator, typename Size, typename T>
 __host__ __device__
   OutputIterator fill_n(const thrust::detail::execution_policy_base<DerivedPolicy> &exec,
@@ -88,80 +161,29 @@
                         const T &value);
 
 
-/*! \addtogroup transformations
- *  \addtogroup filling
- *  \ingroup transformations
- *  \{
- */
-
-=======
->>>>>>> ef581224
-/*! \p fill assigns the value \p value to every element in
- *  the range <tt>[first, last)</tt>. That is, for every
- *  iterator \c i in <tt>[first, last)</tt>, it performs
- *  the assignment <tt>*i = value</tt>.
- *
- *  \param first The beginning of the sequence.
- *  \param last The end of the sequence.
- *  \param value The value to be copied.
- *
- *  \tparam ForwardIterator is a model of <a href="http://www.sgi.com/tech/stl/ForwardIterator.html">Forward Iterator</a>,
- *          and \p ForwardIterator is mutable.
- *  \tparam T is a model of <a href="http://www.sgi.com/tech/stl/Assignable.html">Assignable</a>,
- *          and \p T's \c value_type is convertible to \p ForwardIterator's \c value_type.
- *
- *  The following code snippet demonstrates how to use \p fill to set a thrust::device_vector's
- *  elements to a given value.
- *
- *  \code
- *  #include <thrust/fill.h>
- *  #include <thrust/device_vector.h>
- *  ...
- *  thrust::device_vector<int> v(4);
- *  thrust::fill(v.begin(), v.end(), 137);
- *
- *  // v[0] == 137, v[1] == 137, v[2] == 137, v[3] == 137
- *  \endcode
- *
- *  \see http://www.sgi.com/tech/stl/fill.html
- *  \see \c fill_n
- *  \see \c uninitialized_fill
- */
-template<typename ForwardIterator, typename T>
-__host__ __device__
-  void fill(ForwardIterator first,
-            ForwardIterator last,
-            const T &value);
-
-
 /*! \p fill_n assigns the value \p value to every element in
  *  the range <tt>[first, first+n)</tt>. That is, for every
  *  iterator \c i in <tt>[first, first+n)</tt>, it performs
  *  the assignment <tt>*i = value</tt>.
  *
- *  The algorithm's execution is parallelized as determined by \p exec.
- *
- *  \param exec The execution policy to use for parallelization.
  *  \param first The beginning of the sequence.
  *  \param n The size of the sequence.
  *  \param value The value to be copied.
  *  \return <tt>first + n</tt>
  *
- *  \tparam DerivedPolicy The name of the derived execution policy.
  *  \tparam OutputIterator is a model of <a href="http://www.sgi.com/tech/stl/OutputIterator.html">Output Iterator</a>.
  *  \tparam T is a model of <a href="http://www.sgi.com/tech/stl/Assignable.html">Assignable</a>,
  *          and \p T's \c value_type is convertible to a type in \p OutputIterator's set of \c value_type.
  *
  *  The following code snippet demonstrates how to use \p fill to set a thrust::device_vector's
- *  elements to a given value using the \p thrust::device execution policy for parallelization:
- *
- *  \code
- *  #include <thrust/fill.h>
- *  #include <thrust/device_vector.h>
- *  #include <thrust/execution_policy.h>
- *  ...
- *  thrust::device_vector<int> v(4);
- *  thrust::fill_n(thrust::device, v.begin(), v.size(), 137);
+ *  elements to a given value.
+ *
+ *  \code
+ *  #include <thrust/fill.h>
+ *  #include <thrust/device_vector.h>
+ *  ...
+ *  thrust::device_vector<int> v(4);
+ *  thrust::fill_n(v.begin(), v.size(), 137);
  *
  *  // v[0] == 137, v[1] == 137, v[2] == 137, v[3] == 137
  *  \endcode
@@ -170,44 +192,6 @@
  *  \see \c fill
  *  \see \c uninitialized_fill_n
  */
-template<typename DerivedPolicy, typename OutputIterator, typename Size, typename T>
-  OutputIterator fill_n(const thrust::detail::execution_policy_base<DerivedPolicy> &exec,
-                        OutputIterator first,
-                        Size n,
-                        const T &value);
-
-
-/*! \p fill_n assigns the value \p value to every element in
- *  the range <tt>[first, first+n)</tt>. That is, for every
- *  iterator \c i in <tt>[first, first+n)</tt>, it performs
- *  the assignment <tt>*i = value</tt>.
- *
- *  \param first The beginning of the sequence.
- *  \param n The size of the sequence.
- *  \param value The value to be copied.
- *  \return <tt>first + n</tt>
- *
- *  \tparam OutputIterator is a model of <a href="http://www.sgi.com/tech/stl/OutputIterator.html">Output Iterator</a>.
- *  \tparam T is a model of <a href="http://www.sgi.com/tech/stl/Assignable.html">Assignable</a>,
- *          and \p T's \c value_type is convertible to a type in \p OutputIterator's set of \c value_type.
- *
- *  The following code snippet demonstrates how to use \p fill to set a thrust::device_vector's
- *  elements to a given value.
- *
- *  \code
- *  #include <thrust/fill.h>
- *  #include <thrust/device_vector.h>
- *  ...
- *  thrust::device_vector<int> v(4);
- *  thrust::fill_n(v.begin(), v.size(), 137);
- *
- *  // v[0] == 137, v[1] == 137, v[2] == 137, v[3] == 137
- *  \endcode
- *
- *  \see http://www.sgi.com/tech/stl/fill_n.html
- *  \see \c fill
- *  \see \c uninitialized_fill_n
- */
 template<typename OutputIterator, typename Size, typename T>
 __host__ __device__
   OutputIterator fill_n(OutputIterator first,
