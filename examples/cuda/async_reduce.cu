#include <thrust/device_vector.h>
#include <thrust/reduce.h>
#include <thrust/system/cuda/execution_policy.h>
#include <cassert>

#if __cplusplus >= 201103L
#include <future>
#endif

// This example demonstrates two ways to achieve algorithm invocations that are asynchronous with
// the calling thread.
//
// The first method wraps a call to thrust::reduce inside a __global__ function. Since __global__ function
// launches are asynchronous with the launching thread, this achieves asynchrony. The result of the reduction
// is stored to a pointer to CUDA global memory. The calling thread waits for the result of the reduction to 
// be ready by synchronizing with the CUDA stream on which the __global__ function is launched.
//
// The second method uses the C++11 library function, std::async, to create concurrency. The lambda function
// given to std::async returns the result of thrust::reduce to a std::future. The calling thread can use the
// std::future to wait for the result of the reduction. This method requires a compiler which supports
// C++11-capable language and library constructs.

template<typename Iterator, typename T, typename BinaryOperation, typename Pointer>
__global__ void reduce_kernel(Iterator first, Iterator last, T init, BinaryOperation binary_op, Pointer result)
{
  *result = thrust::reduce(thrust::cuda::par, first, last, init, binary_op);
}

int main()
{
  size_t n = 1 << 20;
  thrust::device_vector<unsigned int> data(n, 1);
  thrust::device_vector<unsigned int> result(1, 0);

  // method 1: call thrust::reduce from an asynchronous CUDA kernel launch

  // create a CUDA stream 
  cudaStream_t s;
  cudaStreamCreate(&s);

  // launch a CUDA kernel with only 1 thread on our stream
  reduce_kernel<<<1,1,0,s>>>(data.begin(), data.end(), 0, thrust::plus<int>(), result.data());

  // wait for the stream to finish
  cudaStreamSynchronize(s);

  // our result should be ready
  assert(result[0] == n);

  cudaStreamDestroy(s);

  // reset the result
  result[0] = 0;

#if __cplusplus >= 201103L
  // method 2: use std::async to create asynchrony

  // copy all the algorithm parameters
  auto begin     = data.begin();
  auto end       = data.end();
<<<<<<< HEAD
  auto init      = 0u;
=======
  unsigned int init      = 0;
>>>>>>> a97c1d4f
  auto binary_op = thrust::plus<unsigned int>();

  // std::async captures the algorithm parameters by value
  // use std::launch::async to ensure the creation of a new thread
  std::future<unsigned int> future_result = std::async(std::launch::async, [=]
  {
    return thrust::reduce(begin, end, init, binary_op);
  });

  // wait on the result and check that it is correct
  assert(future_result.get() == n);
#endif

  return 0;
}
<|MERGE_RESOLUTION|>--- conflicted
+++ resolved
@@ -56,14 +56,10 @@
   // method 2: use std::async to create asynchrony
 
   // copy all the algorithm parameters
-  auto begin     = data.begin();
-  auto end       = data.end();
-<<<<<<< HEAD
-  auto init      = 0u;
-=======
-  unsigned int init      = 0;
->>>>>>> a97c1d4f
-  auto binary_op = thrust::plus<unsigned int>();
+  auto begin        = data.begin();
+  auto end          = data.end();
+  unsigned int init = 0;
+  auto binary_op    = thrust::plus<unsigned int>();
 
   // std::async captures the algorithm parameters by value
   // use std::launch::async to ensure the creation of a new thread
