#include <unittest/unittest.h>
#include <thrust/remove.h>
#include <thrust/execution_policy.h>


template<typename ExecutionPolicy, typename Iterator, typename T, typename Iterator2>
__global__
void remove_kernel(ExecutionPolicy exec, Iterator first, Iterator last, T val, Iterator2 result)
{
  *result = thrust::remove(exec, first, last, val);
}


template<typename ExecutionPolicy, typename Iterator, typename Predicate, typename Iterator2>
__global__
void remove_if_kernel(ExecutionPolicy exec, Iterator first, Iterator last, Predicate pred, Iterator2 result)
{
  *result = thrust::remove_if(exec, first, last, pred);
}


template<typename ExecutionPolicy, typename Iterator1, typename Iterator2, typename Predicate, typename Iterator3>
__global__
void remove_if_kernel(ExecutionPolicy exec, Iterator1 first, Iterator1 last, Iterator2 stencil_first, Predicate pred, Iterator3 result)
{
  *result = thrust::remove_if(exec, first, last, stencil_first, pred);
}


template<typename ExecutionPolicy, typename Iterator1, typename Iterator2, typename T, typename Iterator3>
__global__
void remove_copy_kernel(ExecutionPolicy exec, Iterator1 first, Iterator1 last, Iterator2 result1, T val, Iterator3 result2)
{
  *result2 = thrust::remove_copy(exec, first, last, result1, val);
}


template<typename ExecutionPolicy, typename Iterator1, typename Iterator2, typename Predicate, typename Iterator3>
__global__
void remove_copy_if_kernel(ExecutionPolicy exec, Iterator1 first, Iterator1 last, Iterator2 result, Predicate pred, Iterator3 result_end)
{
  *result_end = thrust::remove_copy_if(exec, first, last, result, pred);
}


template<typename ExecutionPolicy, typename Iterator1, typename Iterator2, typename Iterator3, typename Predicate, typename Iterator4>
__global__
void remove_copy_if_kernel(ExecutionPolicy exec, Iterator1 first, Iterator1 last, Iterator2 stencil_first, Iterator3 result, Predicate pred, Iterator4 result_end)
{
  *result_end = thrust::remove_copy_if(exec, first, last, stencil_first, result, pred);
}


template<typename T>
struct is_even
  : thrust::unary_function<T,bool>
{
  __host__ __device__
  bool operator()(T x) { return (static_cast<unsigned int>(x) & 1) == 0; }
};


template<typename T>
struct is_true
  : thrust::unary_function<T,bool>
{
  __host__ __device__
  bool operator()(T x) { return x ? true : false; }
};


template<typename T, typename ExecutionPolicy>
void TestRemoveDevice(ExecutionPolicy exec, const size_t n)
{
  thrust::host_vector<T>   h_data = unittest::random_samples<T>(n);
  thrust::device_vector<T> d_data = h_data;

  typedef typename thrust::device_vector<T>::iterator iterator;
  thrust::device_vector<iterator> d_result(1);
  
  size_t h_size = thrust::remove(h_data.begin(), h_data.end(), T(0)) - h_data.begin();
  remove_kernel<<<1,1>>>(exec, d_data.begin(), d_data.end(), T(0), d_result.begin());
  size_t d_size = (iterator)d_result[0] - d_data.begin();
  
  ASSERT_EQUAL(h_size, d_size);
  
  h_data.resize(h_size);
  d_data.resize(d_size);
  
  ASSERT_EQUAL(h_data, d_data);
}


template<typename T>
void TestRemoveDeviceSeq(const size_t n)
{
  TestRemoveDevice<T>(thrust::seq, n);
}
DECLARE_VARIABLE_UNITTEST(TestRemoveDeviceSeq);


template<typename T>
void TestRemoveDeviceDevice(const size_t n)
{
  TestRemoveDevice<T>(thrust::device, n);
}
DECLARE_VARIABLE_UNITTEST(TestRemoveDeviceDevice);


template<typename T, typename ExecutionPolicy>
void TestRemoveIfDevice(ExecutionPolicy exec, const size_t n)
{
  thrust::host_vector<T>   h_data = unittest::random_samples<T>(n);
  thrust::device_vector<T> d_data = h_data;

  typedef typename thrust::device_vector<T>::iterator iterator;
  thrust::device_vector<iterator> d_result(1);
  
  size_t h_size = thrust::remove_if(h_data.begin(), h_data.end(), is_true<T>()) - h_data.begin();
  remove_if_kernel<<<1,1>>>(exec, d_data.begin(), d_data.end(), is_true<T>(), d_result.begin());
  size_t d_size = (iterator)d_result[0] - d_data.begin();
  
  ASSERT_EQUAL(h_size, d_size);
  
  h_data.resize(h_size);
  d_data.resize(d_size);
  
  ASSERT_EQUAL(h_data, d_data);
}


template<typename T>
void TestRemoveIfDeviceSeq(const size_t n)
{
  TestRemoveIfDevice<T>(thrust::seq, n);
}
DECLARE_VARIABLE_UNITTEST(TestRemoveIfDeviceSeq);


template<typename T>
void TestRemoveIfDeviceDevice(const size_t n)
{
  TestRemoveIfDevice<T>(thrust::device, n);
}
DECLARE_VARIABLE_UNITTEST(TestRemoveIfDeviceDevice);


template<typename T, typename ExecutionPolicy>
void TestRemoveIfStencilDevice(ExecutionPolicy exec, const size_t n)
{
  thrust::host_vector<T>   h_data = unittest::random_samples<T>(n);
  thrust::device_vector<T> d_data = h_data;

  typedef typename thrust::device_vector<T>::iterator iterator;
  thrust::device_vector<iterator> d_result(1);
  
  thrust::host_vector<bool>   h_stencil = unittest::random_integers<bool>(n);
  thrust::device_vector<bool> d_stencil = h_stencil;
  
  size_t h_size = thrust::remove_if(h_data.begin(), h_data.end(), h_stencil.begin(), is_true<T>()) - h_data.begin();

  remove_if_kernel<<<1,1>>>(exec, d_data.begin(), d_data.end(), d_stencil.begin(), is_true<T>(), d_result.begin());
  size_t d_size = (iterator)d_result[0] - d_data.begin();
  
  ASSERT_EQUAL(h_size, d_size);
  
  h_data.resize(h_size);
  d_data.resize(d_size);
  
  ASSERT_EQUAL(h_data, d_data);
}


template<typename T>
void TestRemoveIfStencilDeviceSeq(const size_t n)
{
  TestRemoveIfStencilDevice<T>(thrust::seq, n);
}
DECLARE_VARIABLE_UNITTEST(TestRemoveIfStencilDeviceSeq);


template<typename T>
void TestRemoveIfStencilDeviceDevice(const size_t n)
{
  TestRemoveIfStencilDevice<T>(thrust::device, n);
}
DECLARE_VARIABLE_UNITTEST(TestRemoveIfStencilDeviceDevice);


template<typename T, typename ExecutionPolicy>
void TestRemoveCopyDevice(ExecutionPolicy exec, const size_t n)
{
  thrust::host_vector<T>   h_data = unittest::random_samples<T>(n);
  thrust::device_vector<T> d_data = h_data;
  
  thrust::host_vector<T>   h_result(n);
  thrust::device_vector<T> d_result(n);

  typedef typename thrust::device_vector<T>::iterator iterator;
  thrust::device_vector<iterator> d_new_end(1);
  
  size_t h_size = thrust::remove_copy(h_data.begin(), h_data.end(), h_result.begin(), T(0)) - h_result.begin();

  remove_copy_kernel<<<1,1>>>(exec, d_data.begin(), d_data.end(), d_result.begin(), T(0), d_new_end.begin());
  size_t d_size = (iterator)d_new_end[0] - d_result.begin();
  
  ASSERT_EQUAL(h_size, d_size);
  
  h_result.resize(h_size);
  d_result.resize(d_size);
  
  ASSERT_EQUAL(h_result, d_result);
}


template<typename T>
void TestRemoveCopyDeviceSeq(const size_t n)
{
  TestRemoveCopyDevice<T>(thrust::seq, n);
}
DECLARE_VARIABLE_UNITTEST(TestRemoveCopyDeviceSeq);


template<typename T>
void TestRemoveCopyDeviceDevice(const size_t n)
{
  TestRemoveCopyDevice<T>(thrust::device, n);
}
DECLARE_VARIABLE_UNITTEST(TestRemoveCopyDeviceDevice);


template<typename T, typename ExecutionPolicy>
void TestRemoveCopyIfDevice(ExecutionPolicy exec, const size_t n)
{
  thrust::host_vector<T>   h_data = unittest::random_samples<T>(n);
  thrust::device_vector<T> d_data = h_data;
  
  thrust::host_vector<T>   h_result(n);
  thrust::device_vector<T> d_result(n);

  typedef typename thrust::device_vector<T>::iterator iterator;
  thrust::device_vector<iterator> d_new_end(1);
  
  size_t h_size = thrust::remove_copy_if(h_data.begin(), h_data.end(), h_result.begin(), is_true<T>()) - h_result.begin();

  remove_copy_if_kernel<<<1,1>>>(exec, d_data.begin(), d_data.end(), d_result.begin(), is_true<T>(), d_new_end.begin());
  size_t d_size = (iterator)d_new_end[0] - d_result.begin();
  
  ASSERT_EQUAL(h_size, d_size);
  
  h_result.resize(h_size);
  d_result.resize(d_size);
  
  ASSERT_EQUAL(h_result, d_result);
}


template<typename T>
void TestRemoveCopyIfDeviceSeq(const size_t n)
{
  TestRemoveCopyIfDevice<T>(thrust::seq, n);
}
DECLARE_VARIABLE_UNITTEST(TestRemoveCopyIfDeviceSeq);


template<typename T>
void TestRemoveCopyIfDeviceDevice(const size_t n)
{
  TestRemoveCopyIfDevice<T>(thrust::device, n);
}
DECLARE_VARIABLE_UNITTEST(TestRemoveCopyIfDeviceDevice);


template<typename T, typename ExecutionPolicy>
void TestRemoveCopyIfStencilDevice(ExecutionPolicy exec, const size_t n)
{
  thrust::host_vector<T>   h_data = unittest::random_samples<T>(n);
  thrust::device_vector<T> d_data = h_data;
  
  thrust::host_vector<T>   h_result(n);
  thrust::device_vector<T> d_result(n);

  typedef typename thrust::device_vector<T>::iterator iterator;
  thrust::device_vector<iterator> d_new_end(1);

  thrust::host_vector<bool>   h_stencil = unittest::random_integers<bool>(n);
  thrust::device_vector<bool> d_stencil = h_stencil;
  
  size_t h_size = thrust::remove_copy_if(h_data.begin(), h_data.end(), h_stencil.begin(), h_result.begin(), is_true<T>()) - h_result.begin();

  remove_copy_if_kernel<<<1,1>>>(exec, d_data.begin(), d_data.end(), d_stencil.begin(), d_result.begin(), is_true<T>(), d_new_end.begin());
  size_t d_size = (iterator)d_new_end[0] - d_result.begin();
  
  ASSERT_EQUAL(h_size, d_size);
  
  h_result.resize(h_size);
  d_result.resize(d_size);
  
  ASSERT_EQUAL(h_result, d_result);
}


template<typename T>
void TestRemoveCopyIfStencilDeviceSeq(const size_t n)
{
  TestRemoveCopyIfStencilDevice<T>(thrust::seq, n);
}
DECLARE_VARIABLE_UNITTEST(TestRemoveCopyIfStencilDeviceSeq);


<<<<<<< HEAD
template<typename T>
void TestRemoveCopyIfStencilDeviceDevice(const size_t n)
{
  TestRemoveCopyIfStencilDevice<T>(thrust::device, n);
}
DECLARE_VARIABLE_UNITTEST(TestRemoveCopyIfStencilDeviceDevice);
=======
void TestRemoveCudaStreams()
{
  typedef thrust::device_vector<int> Vector;
  typedef typename Vector::value_type T;

  Vector data(5);
  data[0] =  1; 
  data[1] =  2; 
  data[2] =  1;
  data[3] =  3; 
  data[4] =  2; 

  cudaStream_t s;
  cudaStreamCreate(&s);

  typename Vector::iterator end = thrust::remove(thrust::cuda::par(s),
                                                 data.begin(), 
                                                 data.end(), 
                                                 (T) 2);

  ASSERT_EQUAL(end - data.begin(), 3);

  ASSERT_EQUAL(data[0], 1);
  ASSERT_EQUAL(data[1], 1);
  ASSERT_EQUAL(data[2], 3);

  cudaStreamDestroy(s);
}
DECLARE_UNITTEST(TestRemoveCudaStreams);


void TestRemoveCopyCudaStreams()
{
  typedef thrust::device_vector<int> Vector;
  typedef typename Vector::value_type T;

  Vector data(5);
  data[0] =  1; 
  data[1] =  2; 
  data[2] =  1;
  data[3] =  3; 
  data[4] =  2; 

  Vector result(5);

  cudaStream_t s;
  cudaStreamCreate(&s);

  typename Vector::iterator end = thrust::remove_copy(thrust::cuda::par(s),
                                                      data.begin(), 
                                                      data.end(), 
                                                      result.begin(), 
                                                      (T) 2);

  ASSERT_EQUAL(end - result.begin(), 3);

  ASSERT_EQUAL(result[0], 1);
  ASSERT_EQUAL(result[1], 1);
  ASSERT_EQUAL(result[2], 3);

  cudaStreamDestroy(s);
}
DECLARE_UNITTEST(TestRemoveCopyCudaStreams);


void TestRemoveIfCudaStreams()
{
  typedef thrust::device_vector<int> Vector;
  typedef typename Vector::value_type T;

  Vector data(5);
  data[0] =  1; 
  data[1] =  2; 
  data[2] =  1;
  data[3] =  3; 
  data[4] =  2; 

  cudaStream_t s;
  cudaStreamCreate(&s);

  typename Vector::iterator end = thrust::remove_if(thrust::cuda::par(s),
                                                    data.begin(), 
                                                    data.end(), 
                                                    is_even<T>());

  ASSERT_EQUAL(end - data.begin(), 3);

  ASSERT_EQUAL(data[0], 1);
  ASSERT_EQUAL(data[1], 1);
  ASSERT_EQUAL(data[2], 3);

  cudaStreamDestroy(s);
}
DECLARE_UNITTEST(TestRemoveIfCudaStreams);


void TestRemoveIfStencilCudaStreams()
{
  typedef thrust::device_vector<int> Vector;
  typedef typename Vector::value_type T;

  Vector data(5);
  data[0] =  1; 
  data[1] =  2; 
  data[2] =  1;
  data[3] =  3; 
  data[4] =  2; 

  Vector stencil(5);
  stencil[0] = 0;
  stencil[1] = 1;
  stencil[2] = 0;
  stencil[3] = 0;
  stencil[4] = 1;

  cudaStream_t s;
  cudaStreamCreate(&s);

  typename Vector::iterator end = thrust::remove_if(thrust::cuda::par(s),
                                                    data.begin(), 
                                                    data.end(),
                                                    stencil.begin(),
                                                    thrust::identity<T>());

  ASSERT_EQUAL(end - data.begin(), 3);

  ASSERT_EQUAL(data[0], 1);
  ASSERT_EQUAL(data[1], 1);
  ASSERT_EQUAL(data[2], 3);

  cudaStreamDestroy(s);
}
DECLARE_UNITTEST(TestRemoveIfStencilCudaStreams);


void TestRemoveCopyIfCudaStreams()
{
  typedef thrust::device_vector<int> Vector;
  typedef typename Vector::value_type T;

  Vector data(5);
  data[0] =  1; 
  data[1] =  2; 
  data[2] =  1;
  data[3] =  3; 
  data[4] =  2; 

  Vector result(5);

  cudaStream_t s;
  cudaStreamCreate(&s);

  typename Vector::iterator end = thrust::remove_copy_if(thrust::cuda::par(s),
                                                         data.begin(), 
                                                         data.end(), 
                                                         result.begin(), 
                                                         is_even<T>());

  ASSERT_EQUAL(end - result.begin(), 3);

  ASSERT_EQUAL(result[0], 1);
  ASSERT_EQUAL(result[1], 1);
  ASSERT_EQUAL(result[2], 3);

  cudaStreamDestroy(s);
}
DECLARE_UNITTEST(TestRemoveCopyIfCudaStreams);


void TestRemoveCopyIfStencilCudaStreams()
{
  typedef thrust::device_vector<int> Vector;
  typedef typename Vector::value_type T;

  Vector data(5);
  data[0] =  1; 
  data[1] =  2; 
  data[2] =  1;
  data[3] =  3; 
  data[4] =  2; 

  Vector stencil(5);
  stencil[0] = 0;
  stencil[1] = 1;
  stencil[2] = 0;
  stencil[3] = 0;
  stencil[4] = 1;

  Vector result(5);

  cudaStream_t s;
  cudaStreamCreate(&s);

  typename Vector::iterator end = thrust::remove_copy_if(thrust::cuda::par(s),
                                                         data.begin(), 
                                                         data.end(), 
                                                         stencil.begin(),
                                                         result.begin(), 
                                                         thrust::identity<T>());

  ASSERT_EQUAL(end - result.begin(), 3);

  ASSERT_EQUAL(result[0], 1);
  ASSERT_EQUAL(result[1], 1);
  ASSERT_EQUAL(result[2], 3);

  cudaStreamDestroy(s);
}
DECLARE_UNITTEST(TestRemoveCopyIfStencilCudaStreams);
>>>>>>> cf50faa1
<|MERGE_RESOLUTION|>--- conflicted
+++ resolved
@@ -69,17 +69,18 @@
 };
 
 
-template<typename T, typename ExecutionPolicy>
-void TestRemoveDevice(ExecutionPolicy exec, const size_t n)
-{
-  thrust::host_vector<T>   h_data = unittest::random_samples<T>(n);
-  thrust::device_vector<T> d_data = h_data;
-
-  typedef typename thrust::device_vector<T>::iterator iterator;
+template<typename ExecutionPolicy>
+void TestRemoveDevice(ExecutionPolicy exec)
+{
+  size_t n = 1000;
+  thrust::host_vector<int>   h_data = unittest::random_samples<int>(n);
+  thrust::device_vector<int> d_data = h_data;
+
+  typedef typename thrust::device_vector<int>::iterator iterator;
   thrust::device_vector<iterator> d_result(1);
   
-  size_t h_size = thrust::remove(h_data.begin(), h_data.end(), T(0)) - h_data.begin();
-  remove_kernel<<<1,1>>>(exec, d_data.begin(), d_data.end(), T(0), d_result.begin());
+  size_t h_size = thrust::remove(h_data.begin(), h_data.end(), 0) - h_data.begin();
+  remove_kernel<<<1,1>>>(exec, d_data.begin(), d_data.end(), 0, d_result.begin());
   size_t d_size = (iterator)d_result[0] - d_data.begin();
   
   ASSERT_EQUAL(h_size, d_size);
@@ -91,33 +92,32 @@
 }
 
 
-template<typename T>
-void TestRemoveDeviceSeq(const size_t n)
-{
-  TestRemoveDevice<T>(thrust::seq, n);
-}
-DECLARE_VARIABLE_UNITTEST(TestRemoveDeviceSeq);
-
-
-template<typename T>
-void TestRemoveDeviceDevice(const size_t n)
-{
-  TestRemoveDevice<T>(thrust::device, n);
-}
-DECLARE_VARIABLE_UNITTEST(TestRemoveDeviceDevice);
-
-
-template<typename T, typename ExecutionPolicy>
-void TestRemoveIfDevice(ExecutionPolicy exec, const size_t n)
-{
-  thrust::host_vector<T>   h_data = unittest::random_samples<T>(n);
-  thrust::device_vector<T> d_data = h_data;
-
-  typedef typename thrust::device_vector<T>::iterator iterator;
+void TestRemoveDeviceSeq()
+{
+  TestRemoveDevice(thrust::seq);
+}
+DECLARE_UNITTEST(TestRemoveDeviceSeq);
+
+
+void TestRemoveDeviceDevice()
+{
+  TestRemoveDevice(thrust::device);
+}
+DECLARE_UNITTEST(TestRemoveDeviceDevice);
+
+
+template<typename ExecutionPolicy>
+void TestRemoveIfDevice(ExecutionPolicy exec)
+{
+  size_t n = 1000;
+  thrust::host_vector<int>   h_data = unittest::random_samples<int>(n);
+  thrust::device_vector<int> d_data = h_data;
+
+  typedef typename thrust::device_vector<int>::iterator iterator;
   thrust::device_vector<iterator> d_result(1);
   
-  size_t h_size = thrust::remove_if(h_data.begin(), h_data.end(), is_true<T>()) - h_data.begin();
-  remove_if_kernel<<<1,1>>>(exec, d_data.begin(), d_data.end(), is_true<T>(), d_result.begin());
+  size_t h_size = thrust::remove_if(h_data.begin(), h_data.end(), is_true<int>()) - h_data.begin();
+  remove_if_kernel<<<1,1>>>(exec, d_data.begin(), d_data.end(), is_true<int>(), d_result.begin());
   size_t d_size = (iterator)d_result[0] - d_data.begin();
   
   ASSERT_EQUAL(h_size, d_size);
@@ -129,37 +129,36 @@
 }
 
 
-template<typename T>
-void TestRemoveIfDeviceSeq(const size_t n)
-{
-  TestRemoveIfDevice<T>(thrust::seq, n);
-}
-DECLARE_VARIABLE_UNITTEST(TestRemoveIfDeviceSeq);
-
-
-template<typename T>
-void TestRemoveIfDeviceDevice(const size_t n)
-{
-  TestRemoveIfDevice<T>(thrust::device, n);
-}
-DECLARE_VARIABLE_UNITTEST(TestRemoveIfDeviceDevice);
-
-
-template<typename T, typename ExecutionPolicy>
-void TestRemoveIfStencilDevice(ExecutionPolicy exec, const size_t n)
-{
-  thrust::host_vector<T>   h_data = unittest::random_samples<T>(n);
-  thrust::device_vector<T> d_data = h_data;
-
-  typedef typename thrust::device_vector<T>::iterator iterator;
+void TestRemoveIfDeviceSeq()
+{
+  TestRemoveIfDevice(thrust::seq);
+}
+DECLARE_UNITTEST(TestRemoveIfDeviceSeq);
+
+
+void TestRemoveIfDeviceDevice()
+{
+  TestRemoveIfDevice(thrust::device);
+}
+DECLARE_UNITTEST(TestRemoveIfDeviceDevice);
+
+
+template<typename ExecutionPolicy>
+void TestRemoveIfStencilDevice(ExecutionPolicy exec)
+{
+  size_t n = 1000;
+  thrust::host_vector<int>   h_data = unittest::random_samples<int>(n);
+  thrust::device_vector<int> d_data = h_data;
+
+  typedef typename thrust::device_vector<int>::iterator iterator;
   thrust::device_vector<iterator> d_result(1);
   
   thrust::host_vector<bool>   h_stencil = unittest::random_integers<bool>(n);
   thrust::device_vector<bool> d_stencil = h_stencil;
   
-  size_t h_size = thrust::remove_if(h_data.begin(), h_data.end(), h_stencil.begin(), is_true<T>()) - h_data.begin();
-
-  remove_if_kernel<<<1,1>>>(exec, d_data.begin(), d_data.end(), d_stencil.begin(), is_true<T>(), d_result.begin());
+  size_t h_size = thrust::remove_if(h_data.begin(), h_data.end(), h_stencil.begin(), is_true<int>()) - h_data.begin();
+
+  remove_if_kernel<<<1,1>>>(exec, d_data.begin(), d_data.end(), d_stencil.begin(), is_true<int>(), d_result.begin());
   size_t d_size = (iterator)d_result[0] - d_data.begin();
   
   ASSERT_EQUAL(h_size, d_size);
@@ -171,37 +170,36 @@
 }
 
 
-template<typename T>
-void TestRemoveIfStencilDeviceSeq(const size_t n)
-{
-  TestRemoveIfStencilDevice<T>(thrust::seq, n);
-}
-DECLARE_VARIABLE_UNITTEST(TestRemoveIfStencilDeviceSeq);
-
-
-template<typename T>
-void TestRemoveIfStencilDeviceDevice(const size_t n)
-{
-  TestRemoveIfStencilDevice<T>(thrust::device, n);
-}
-DECLARE_VARIABLE_UNITTEST(TestRemoveIfStencilDeviceDevice);
-
-
-template<typename T, typename ExecutionPolicy>
-void TestRemoveCopyDevice(ExecutionPolicy exec, const size_t n)
-{
-  thrust::host_vector<T>   h_data = unittest::random_samples<T>(n);
-  thrust::device_vector<T> d_data = h_data;
-  
-  thrust::host_vector<T>   h_result(n);
-  thrust::device_vector<T> d_result(n);
-
-  typedef typename thrust::device_vector<T>::iterator iterator;
+void TestRemoveIfStencilDeviceSeq()
+{
+  TestRemoveIfStencilDevice(thrust::seq);
+}
+DECLARE_UNITTEST(TestRemoveIfStencilDeviceSeq);
+
+
+void TestRemoveIfStencilDeviceDevice()
+{
+  TestRemoveIfStencilDevice(thrust::device);
+}
+DECLARE_UNITTEST(TestRemoveIfStencilDeviceDevice);
+
+
+template<typename ExecutionPolicy>
+void TestRemoveCopyDevice(ExecutionPolicy exec)
+{
+  size_t n = 1000;
+  thrust::host_vector<int>   h_data = unittest::random_samples<int>(n);
+  thrust::device_vector<int> d_data = h_data;
+  
+  thrust::host_vector<int>   h_result(n);
+  thrust::device_vector<int> d_result(n);
+
+  typedef typename thrust::device_vector<int>::iterator iterator;
   thrust::device_vector<iterator> d_new_end(1);
   
-  size_t h_size = thrust::remove_copy(h_data.begin(), h_data.end(), h_result.begin(), T(0)) - h_result.begin();
-
-  remove_copy_kernel<<<1,1>>>(exec, d_data.begin(), d_data.end(), d_result.begin(), T(0), d_new_end.begin());
+  size_t h_size = thrust::remove_copy(h_data.begin(), h_data.end(), h_result.begin(), 0) - h_result.begin();
+
+  remove_copy_kernel<<<1,1>>>(exec, d_data.begin(), d_data.end(), d_result.begin(), 0, d_new_end.begin());
   size_t d_size = (iterator)d_new_end[0] - d_result.begin();
   
   ASSERT_EQUAL(h_size, d_size);
@@ -213,37 +211,36 @@
 }
 
 
-template<typename T>
-void TestRemoveCopyDeviceSeq(const size_t n)
-{
-  TestRemoveCopyDevice<T>(thrust::seq, n);
-}
-DECLARE_VARIABLE_UNITTEST(TestRemoveCopyDeviceSeq);
-
-
-template<typename T>
-void TestRemoveCopyDeviceDevice(const size_t n)
-{
-  TestRemoveCopyDevice<T>(thrust::device, n);
-}
-DECLARE_VARIABLE_UNITTEST(TestRemoveCopyDeviceDevice);
-
-
-template<typename T, typename ExecutionPolicy>
-void TestRemoveCopyIfDevice(ExecutionPolicy exec, const size_t n)
-{
-  thrust::host_vector<T>   h_data = unittest::random_samples<T>(n);
-  thrust::device_vector<T> d_data = h_data;
-  
-  thrust::host_vector<T>   h_result(n);
-  thrust::device_vector<T> d_result(n);
-
-  typedef typename thrust::device_vector<T>::iterator iterator;
+void TestRemoveCopyDeviceSeq()
+{
+  TestRemoveCopyDevice(thrust::seq);
+}
+DECLARE_UNITTEST(TestRemoveCopyDeviceSeq);
+
+
+void TestRemoveCopyDeviceDevice()
+{
+  TestRemoveCopyDevice(thrust::device);
+}
+DECLARE_UNITTEST(TestRemoveCopyDeviceDevice);
+
+
+template<typename ExecutionPolicy>
+void TestRemoveCopyIfDevice(ExecutionPolicy exec)
+{
+  size_t n = 1000;
+  thrust::host_vector<int>   h_data = unittest::random_samples<int>(n);
+  thrust::device_vector<int> d_data = h_data;
+  
+  thrust::host_vector<int>   h_result(n);
+  thrust::device_vector<int> d_result(n);
+
+  typedef typename thrust::device_vector<int>::iterator iterator;
   thrust::device_vector<iterator> d_new_end(1);
   
-  size_t h_size = thrust::remove_copy_if(h_data.begin(), h_data.end(), h_result.begin(), is_true<T>()) - h_result.begin();
-
-  remove_copy_if_kernel<<<1,1>>>(exec, d_data.begin(), d_data.end(), d_result.begin(), is_true<T>(), d_new_end.begin());
+  size_t h_size = thrust::remove_copy_if(h_data.begin(), h_data.end(), h_result.begin(), is_true<int>()) - h_result.begin();
+
+  remove_copy_if_kernel<<<1,1>>>(exec, d_data.begin(), d_data.end(), d_result.begin(), is_true<int>(), d_new_end.begin());
   size_t d_size = (iterator)d_new_end[0] - d_result.begin();
   
   ASSERT_EQUAL(h_size, d_size);
@@ -255,40 +252,39 @@
 }
 
 
-template<typename T>
-void TestRemoveCopyIfDeviceSeq(const size_t n)
-{
-  TestRemoveCopyIfDevice<T>(thrust::seq, n);
-}
-DECLARE_VARIABLE_UNITTEST(TestRemoveCopyIfDeviceSeq);
-
-
-template<typename T>
-void TestRemoveCopyIfDeviceDevice(const size_t n)
-{
-  TestRemoveCopyIfDevice<T>(thrust::device, n);
-}
-DECLARE_VARIABLE_UNITTEST(TestRemoveCopyIfDeviceDevice);
-
-
-template<typename T, typename ExecutionPolicy>
-void TestRemoveCopyIfStencilDevice(ExecutionPolicy exec, const size_t n)
-{
-  thrust::host_vector<T>   h_data = unittest::random_samples<T>(n);
-  thrust::device_vector<T> d_data = h_data;
-  
-  thrust::host_vector<T>   h_result(n);
-  thrust::device_vector<T> d_result(n);
-
-  typedef typename thrust::device_vector<T>::iterator iterator;
+void TestRemoveCopyIfDeviceSeq()
+{
+  TestRemoveCopyIfDevice(thrust::seq);
+}
+DECLARE_UNITTEST(TestRemoveCopyIfDeviceSeq);
+
+
+void TestRemoveCopyIfDeviceDevice()
+{
+  TestRemoveCopyIfDevice(thrust::device);
+}
+DECLARE_UNITTEST(TestRemoveCopyIfDeviceDevice);
+
+
+template<typename ExecutionPolicy>
+void TestRemoveCopyIfStencilDevice(ExecutionPolicy exec)
+{
+  size_t n = 1000;
+  thrust::host_vector<int>   h_data = unittest::random_samples<int>(n);
+  thrust::device_vector<int> d_data = h_data;
+  
+  thrust::host_vector<int>   h_result(n);
+  thrust::device_vector<int> d_result(n);
+
+  typedef typename thrust::device_vector<int>::iterator iterator;
   thrust::device_vector<iterator> d_new_end(1);
 
   thrust::host_vector<bool>   h_stencil = unittest::random_integers<bool>(n);
   thrust::device_vector<bool> d_stencil = h_stencil;
   
-  size_t h_size = thrust::remove_copy_if(h_data.begin(), h_data.end(), h_stencil.begin(), h_result.begin(), is_true<T>()) - h_result.begin();
-
-  remove_copy_if_kernel<<<1,1>>>(exec, d_data.begin(), d_data.end(), d_stencil.begin(), d_result.begin(), is_true<T>(), d_new_end.begin());
+  size_t h_size = thrust::remove_copy_if(h_data.begin(), h_data.end(), h_stencil.begin(), h_result.begin(), is_true<int>()) - h_result.begin();
+
+  remove_copy_if_kernel<<<1,1>>>(exec, d_data.begin(), d_data.end(), d_stencil.begin(), d_result.begin(), is_true<int>(), d_new_end.begin());
   size_t d_size = (iterator)d_new_end[0] - d_result.begin();
   
   ASSERT_EQUAL(h_size, d_size);
@@ -300,22 +296,20 @@
 }
 
 
-template<typename T>
-void TestRemoveCopyIfStencilDeviceSeq(const size_t n)
-{
-  TestRemoveCopyIfStencilDevice<T>(thrust::seq, n);
-}
-DECLARE_VARIABLE_UNITTEST(TestRemoveCopyIfStencilDeviceSeq);
-
-
-<<<<<<< HEAD
-template<typename T>
-void TestRemoveCopyIfStencilDeviceDevice(const size_t n)
-{
-  TestRemoveCopyIfStencilDevice<T>(thrust::device, n);
-}
-DECLARE_VARIABLE_UNITTEST(TestRemoveCopyIfStencilDeviceDevice);
-=======
+void TestRemoveCopyIfStencilDeviceSeq()
+{
+  TestRemoveCopyIfStencilDevice(thrust::seq);
+}
+DECLARE_UNITTEST(TestRemoveCopyIfStencilDeviceSeq);
+
+
+void TestRemoveCopyIfStencilDeviceDevice()
+{
+  TestRemoveCopyIfStencilDevice(thrust::device);
+}
+DECLARE_UNITTEST(TestRemoveCopyIfStencilDeviceDevice);
+
+
 void TestRemoveCudaStreams()
 {
   typedef thrust::device_vector<int> Vector;
@@ -525,4 +519,3 @@
   cudaStreamDestroy(s);
 }
 DECLARE_UNITTEST(TestRemoveCopyIfStencilCudaStreams);
->>>>>>> cf50faa1
